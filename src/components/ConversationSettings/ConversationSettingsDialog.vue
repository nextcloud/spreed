<!--
  - @copyright Copyright (c) 2020 Vincent Petry <vincent@nextcloud.com>
  - @copyright Copyright (c) 2022 Informatyka Boguslawski sp. z o.o. sp.k., http://www.ib.pl/
  -
  - @author Vincent Petry <vincent@nextcloud.com>
  -
  - @license GNU AGPL version 3 or any later version
  -
  - This program is free software: you can redistribute it and/or modify
  - it under the terms of the GNU Affero General Public License as
  - published by the Free Software Foundation, either version 3 of the
  - License, or (at your option) any later version.
  -
  - This program is distributed in the hope that it will be useful,
  - but WITHOUT ANY WARRANTY; without even the implied warranty of
  - MERCHANTABILITY or FITNESS FOR A PARTICULAR PURPOSE. See the
  - GNU Affero General Public License for more details.
  -
  - You should have received a copy of the GNU Affero General Public License
  - along with this program. If not, see <http://www.gnu.org/licenses/>.
-->

<template>
	<NcAppSettingsDialog role="dialog"
		:aria-label="t('spreed', 'Conversation settings')"
		:title="t('spreed', 'Conversation settings')"
		:open.sync="showSettings"
		:show-navigation="true"
		:container="container">
		<!-- description -->
		<NcAppSettingsSection v-if="showDescription"
			id="description"
			:title="t('spreed', 'Description')">
			<Description :editable="canFullModerate"
				:description="description"
				:editing="isEditingDescription"
				:loading="isDescriptionLoading"
				:placeholder="t('spreed', 'Enter a description for this conversation')"
				@submit-description="handleUpdateDescription"
				@update:editing="handleEditDescription" />
		</NcAppSettingsSection>

		<!-- Notifications settings -->
		<NcAppSettingsSection id="notifications"
			:title="t('spreed', 'Notifications')">
			<NotificationsSettings :conversation="conversation" />
		</NcAppSettingsSection>

		<!-- Devices preview sceren -->
		<NcAppSettingsSection id="device-checker"
			:title="t('spreed', 'Device check')">
			<NcCheckboxRadioSwitch :checked.sync="showDeviceChecker">
				{{ t('spreed', 'Always show the device preview screen before joining a call in this conversation.') }}
			</NcCheckboxRadioSwitch>
		</NcAppSettingsSection>

		<!-- Guest access -->
		<NcAppSettingsSection v-if="canFullModerate && publicRoomsEnabled"
			id="guests"
			:title="t('spreed', 'Guests access')">
			<LinkShareSettings ref="linkShareSettings" />
		</NcAppSettingsSection>

		<!-- TODO sepatate these 2 settings and rename the settings sections
		all the settings in this component are conversation settings. Proposal:
		move lock conversation in destructive actions and create a separate
		section for listablesettings -->
		<NcAppSettingsSection v-if="canFullModerate"
			id="conversation-settings"
			:title="t('spreed', 'Conversation settings')">
			<ExpirationSettings :token="token" />
			<ListableSettings :token="token" />
			<LockingSettings :token="token" />
		</NcAppSettingsSection>

		<!-- Conversation permissions -->
		<NcAppSettingsSection v-if="canFullModerate"
			id="permissions"
			:title="t('spreed', 'Participants permissions')">
			<ConversationPermissionsSettings :token="token" />
		</NcAppSettingsSection>

		<!-- Meeting settings -->
		<NcAppSettingsSection v-if="canFullModerate"
			id="meeting"
			:title="t('spreed', 'Meeting settings')">
			<LobbySettings :token="token" />
			<SipSettings v-if="canUserEnableSIP" />
		</NcAppSettingsSection>
		<NcAppSettingsSection v-if="canFullModerate && matterbridgeEnabled"
			id="matterbridge"
			:title="t('spreed', 'Matterbridge')">
			<MatterbridgeSettings />
		</NcAppSettingsSection>

		<!-- Destructive actions -->
		<NcAppSettingsSection v-if="canLeaveConversation || canDeleteConversation"
			id="dangerzone"
			:title="t('spreed', 'Danger zone')">
			<DangerZone :conversation="conversation"
				:can-leave-conversation="canLeaveConversation"
				:can-delete-conversation="canDeleteConversation" />
		</NcAppSettingsSection>
	</NcAppSettingsDialog>
</template>

<script>
import { subscribe, unsubscribe } from '@nextcloud/event-bus'
import { PARTICIPANT, CONVERSATION } from '../../constants.js'
import NcAppSettingsDialog from '@nextcloud/vue/dist/Components/NcAppSettingsDialog.js'
import NcAppSettingsSection from '@nextcloud/vue/dist/Components/NcAppSettingsSection.js'
import ExpirationSettings from './ExpirationSettings.vue'
import LinkShareSettings from './LinkShareSettings.vue'
import ListableSettings from './ListableSettings.vue'
import LockingSettings from './LockingSettings.vue'
import LobbySettings from './LobbySettings.vue'
import SipSettings from './SipSettings.vue'
import MatterbridgeSettings from './Matterbridge/MatterbridgeSettings.vue'
import { loadState } from '@nextcloud/initial-state'
import DangerZone from './DangerZone.vue'
import NotificationsSettings from './NotificationsSettings.vue'
import { showError } from '@nextcloud/dialogs'
import Description from '../Description/Description.vue'
import NcCheckboxRadioSwitch from '@nextcloud/vue/dist/Components/NcCheckboxRadioSwitch.js'
import BrowserStorage from '../../services/BrowserStorage.js'
import ConversationPermissionsSettings from './ConversationPermissionsSettings.vue'

export default {
	name: 'ConversationSettingsDialog',

	components: {
		NcAppSettingsDialog,
		NcAppSettingsSection,
		ExpirationSettings,
		LinkShareSettings,
		LobbySettings,
		ListableSettings,
		LockingSettings,
		SipSettings,
		MatterbridgeSettings,
		DangerZone,
		NotificationsSettings,
		Description,
		NcCheckboxRadioSwitch,
		ConversationPermissionsSettings,
	},

	data() {
		return {
			showSettings: false,
			matterbridgeEnabled: loadState('spreed', 'enable_matterbridge'),
			publicRoomsEnabled: loadState('spreed', 'public_rooms_allowed'),
			isEditingDescription: false,
			isDescriptionLoading: false,
			showDeviceChecker: false,
		}
	},

	computed: {
		container() {
			return this.$store.getters.getMainContainerSelector()
		},

		canUserEnableSIP() {
			return this.conversation.canEnableSIP
		},

		token() {
			return this.$store.getters.getConversationSettingsToken()
				|| this.$store.getters.getToken()
		},

		conversation() {
			return this.$store.getters.conversation(this.token) || this.$store.getters.dummyConversation
		},

		participantType() {
			return this.conversation.participantType
		},

		canFullModerate() {
			return (this.participantType === PARTICIPANT.TYPE.OWNER
				|| this.participantType === PARTICIPANT.TYPE.MODERATOR)
				&& this.conversation.type !== CONVERSATION.TYPE.ONE_TO_ONE
		},

		canDeleteConversation() {
			return this.conversation.canDeleteConversation
		},

		canLeaveConversation() {
			return this.conversation.canLeaveConversation
		},

		description() {
			return this.conversation.description
		},

		showDescription() {
			if (this.canFullModerate) {
				return this.conversation.type !== CONVERSATION.TYPE.ONE_TO_ONE
			} else {
				return this.description !== ''
			}
		},
	},

	watch: {
		showDeviceChecker(newValue) {
			const browserValue = newValue ? 'true' : 'false'
			BrowserStorage.setItem('showDeviceChecker' + this.token, browserValue)
		},
	},

	mounted() {
		subscribe('show-conversation-settings', this.handleShowSettings)
		subscribe('hide-conversation-settings', this.handleHideSettings)

		/**
		 * Get the deviceChecker value from the browserstorage.
		 */
		this.showDeviceChecker = BrowserStorage.getItem('showDeviceChecker' + this.token) === null
			|| BrowserStorage.getItem('showDeviceChecker' + this.token) === 'true'
	},

	methods: {
		handleShowSettings({ token }) {
			this.$store.dispatch('updateConversationSettingsToken', token)
			this.showSettings = true
<<<<<<< HEAD
			if (loadState('spreed', 'public_rooms_allowed')) {
				this.$nextTick(() => {
					this.$refs.linkShareSettings.focus()
				})
			}
=======
			this.$nextTick(() => {
				this.$refs.linkShareSettings.$el.focus()
			})
>>>>>>> af347f8e
		},

		handleHideSettings() {
			this.showSettings = false
			this.$store.dispatch('updateConversationSettingsToken', '')
		},

		beforeDestroy() {
			unsubscribe('show-conversation-settings', this.handleShowSettings)
			unsubscribe('hide-conversation-settings', this.handleHideSettings)
		},

		async handleUpdateDescription(description) {
			this.isDescriptionLoading = true
			try {
				await this.$store.dispatch('setConversationDescription', {
					token: this.token,
					description,
				})
				this.isEditingDescription = false
			} catch (error) {
				console.error('Error while setting conversation description', error)
				showError(t('spreed', 'Error while updating conversation description'))
			}
			this.isDescriptionLoading = false
		},

		handleEditDescription(payload) {
			this.isEditingDescription = payload
		},
	},
}
</script>

<style lang="scss" scoped>
::v-deep button.icon {
	height: 32px;
	width: 32px;
	display: inline-block;
	margin-left: 5px;
	vertical-align: middle;
}

::v-deep .modal-container {
	display: flex !important;
}

::v-deep .app-settings-section__hint {
	color: var(--color-text-lighter);
	padding: 8px 0;
}

::v-deep .app-settings-subsection {
	margin-top: 25px;

	&:first-child {
		margin-top: 0;
	}
}
</style><|MERGE_RESOLUTION|>--- conflicted
+++ resolved
@@ -227,17 +227,11 @@
 		handleShowSettings({ token }) {
 			this.$store.dispatch('updateConversationSettingsToken', token)
 			this.showSettings = true
-<<<<<<< HEAD
 			if (loadState('spreed', 'public_rooms_allowed')) {
 				this.$nextTick(() => {
-					this.$refs.linkShareSettings.focus()
+					this.$refs.linkShareSettings.$el.focus()
 				})
 			}
-=======
-			this.$nextTick(() => {
-				this.$refs.linkShareSettings.$el.focus()
-			})
->>>>>>> af347f8e
 		},
 
 		handleHideSettings() {
