--- conflicted
+++ resolved
@@ -143,15 +143,12 @@
  * resolution, so if the camera does not have such resolution it will still
  * return the highest resolution available without failing.
  *
-<<<<<<< HEAD
-=======
  * A high frame rate needs to be requested too, as some cameras offer high
  * resolution but with low frame rates, so Chromium could end providing a laggy
  * high resolution video. If the frame rate is requested too then Chromium needs
  * to balance all the constraints and thus provide a video without the highest
  * resolution but with an acceptable frame rate.
  *
->>>>>>> 1cd2ccb4
  * @param {Object} constraints the constraints to be adjusted
  */
 LocalMedia.prototype._adjustVideoConstraintsForChromium = function(constraints) {
@@ -177,10 +174,7 @@
 
 	constraints.video.width = 1920
 	constraints.video.height = 1200
-<<<<<<< HEAD
-=======
 	constraints.video.frameRate = 60
->>>>>>> 1cd2ccb4
 }
 
 LocalMedia.prototype.start = function(mediaConstraints, cb, context) {
