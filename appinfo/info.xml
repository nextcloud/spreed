--- conflicted
+++ resolved
@@ -16,11 +16,7 @@
 
 	]]></description>
 
-<<<<<<< HEAD
-	<version>12.1.2</version>
-=======
 	<version>12.2.0</version>
->>>>>>> 6435560f
 	<licence>agpl</licence>
 
 	<author>Daniel Calviño Sánchez</author>
