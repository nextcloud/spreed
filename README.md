# Nextcloud Talk

**A video & audio conferencing app for Nextcloud**

![](https://raw.githubusercontent.com/nextcloud/spreed/master/docs/call-in-action.png)

## Why is this so awesome?

* 💬 **Chat integration!** Nextcloud Talk comes with a simple text chat, allowing you to share files from your Nextcloud and mentioning other participants.
* 👥 **Private, group, public and password protected calls!** Invite someone, a whole group or send a public link to invite to a call.
* 💻 **Screen sharing!** Share your screen with participants of your call. You just need to use Firefox version 52 (or newer), latest Edge or Chrome 49 (or newer) with this [Chrome extension](https://chrome.google.com/webstore/detail/screensharing-for-nextclo/kepnpjhambipllfmgmbapncekcmabkol).
* 🚀 **Integration with other Nextcloud apps** like Files, Contacts and Deck, with more to come.
* 🙈 **We’re not reinventing the wheel!** Based on the great [simpleWebRTC](https://simplewebrtc.com/) library.

And in the works for the [coming versions](https://github.com/nextcloud/spreed/milestones/):
* 🙋 [Federated calls](https://github.com/nextcloud/spreed/issues/21), to call people on other Nextclouds.

If you have suggestions or problems, please [open an issue](https://github.com/nextcloud/spreed/issues) or contribute directly :)

### Supported Browsers

| Browser | Compatible |
|---|---|
| Firefox | ✔️ 52 or later |
| Chrome/Chromium | ✔️ 49 or later |
| Edge | ⚠️ Latest versions <br> 🎤 Speakers are not promoted <br> 🏷 Name changes while a call is on-going are not reflected |
| Safari | ⚠️ 12 or later <br> ❌ No screensharing support <br> 🖥 Viewing screens of others' work |


## Installing for Production

Nextcloud Talk is really easy to install. You just need to enable the app from the [Nextcloud App Store](https://apps.nextcloud.com/apps/spreed) and everything will work out of the box.

There are some scenarios (users behind strict firewalls / symmetric NATs) where a TURN server is needed. That's a bit more tricky to install. You can [find instructions in our documentation](https://nextcloud-talk.readthedocs.io/en/latest/TURN/) and the team behind the Nextcloud VM has developed a script which takes care of everything for you ([vm-talk.sh](https://github.com/nextcloud/vm/blob/master/apps/talk.sh)). The script is tested on Ubuntu Server 18.04, but should work on 16.04 as well. Please keep in mind that it's developed for the VM specifically and any issues should be reported in that repo, not here.

Here's a short [video](https://youtu.be/KdTsWIy4eN0) on how it's done.

## Scalability 

Talk works peer to peer, that is, each participant sends an end-to-end encrypted stream to every other participant and receives one stream per other participant. Bandwidth usage grows with the number of participants.

A single video stream currently uses about 1 Mbit/sec and the total required bandwidth can be calculated as follows:

```
1 Mbit/s * (participants - 1)
```

![](https://github.com/nextcloud/spreed/raw/e419b79819963a631ce811ffed432853ec4723c2/docs/HPB-P2P.svg.png)

This means that in a call with 5 participants, each has to send and receive about 4 Mbit/sec. Given the asymetric nature of most typical broadband connections, it's sending video that quickly becomes the bottleneck. Moreover, decoding all those video streams puts a big strain on the system of each participant.

To limit and CPU bandwidth usage, participants can disable video. This will drop the bandwidth use to audio only, about 50 kbit/sec (about 1/20th of the bandwidth of video), eliminating most decoding work. When all participants are on a fast network, a call with 20 people without video could be doable.

Still a call creates a load on the participants' browsers (decoding streams) and on the server as it handles signaling. This, for example, also has consequences for devices that support calls. Mobile device browsers will sooner run out of compute capacity and cause issues to the call. While we continously work to optimize Talk for performance, there is still work to be done so it is not unlikely that the bottleneck will be there for the time being. We very much welcome help in optimization of calls!

### How to have the maximum number of participants in a call

To make sure a call can sustain the largest number of participants, make sure that:
<<<<<<< HEAD
* each participant has a fast upload and download.
* each participant has a fast enough system. This means:
    * on a desktop/laptop system, use a browser like Firefox or Chrome. The WebRTC implementation in other browsers is often sub-par. On a laptop, plug in the power - this often results in better CPU performance.
    * on mobile device, use the Android/iOS app because mobile browsers will run out of computing power quickly.
* each participant disables video.
=======
* each participant has a fast upload and download
* each participant has a fast enough system, this means
    * on a desktop/laptop system, a browser like Firefix or Chrome should be used. The WebRTC implementation in other browsers is often sub-par. On a laptop, the power cord should be plugged in - this often results in better CPU performance.
    * on mobile devices, the Android/iOS apps should be used because mobile browsers will run out of computing power quickly.
* all participants disable their video streams
>>>>>>> aa09e1c3

With this setup, 20 users should be possible in a typical setup.

### Scaling beyond 5-20 users in a call

Nextcloud offers a partner product, the Talk High Performance Back-end, which deals with this scalability issue by including a Selective Forwarding Unit (SFU). Each participant sends one stream to the SFU which distributes it under the participants. This typically scales to 30-50 or even more active participants. Further more, the HPB setup also allows calls with hundreds of passive participants. With this number of participants is only limited by the bandwidth of the SFU setup. This is ideal for one-to-many streaming like webinars or remote teaching lessons.

The HPB also takes care of signaling, decreasing the load of many calls on the Talk server and optional SIP integration so users can dial in to calls by phone.

If you need to use Talk in an enterprise environment, [contact our sales team](https://nextcloud.com/enterprise/buy/) for access to the Talk High Performance Back-end. See our website for more details and [pricing](https://nextcloud.com/talk/#scalability).

## Development Setup

1. Simply clone this repository into the `apps` folder of your Nextcloud development instance.
2. Run `make dev-setup` to install the dependencies.
3. Run `make build-js`.
4. Then activate it through the apps management. :tada:
5. To build the docs locally, install mkdocs locally: `apt install mkdocs mkdocs-bootstrap`.

We are also available on [our public Talk team conversation](https://cloud.nextcloud.com/call/c7fz9qpr), if you want to join the discussion.

### API documentation

The API documentation is available [here](https://nextcloud-talk.readthedocs.io/en/latest/).

### Milestones and Branches

#### Branches

In the Talk app we have one branch per Nextcloud server version. stable* branches of the app should always work with the same branch of the Nextcloud server.
This is only off close to releases of the server, to allow easier finishing of features, so we don't have to backport them.

#### Milestones

* 5.0.0 - **Numeric** milestones are settled and waiting for their release or some final polishing
* 💙 Next Minor (15) - The **next minor** milestone is for issues/PR that go into the next Dot-Release for the given Nextcloud version (in the example 15 - e.g. 5.0.1)
* 💚 Next Major - The **next major** milestone is for issues/PR that go into the next feature release for the new Major Nextcloud version (as there are Minors for 15, this would be 16)
* 💛 Following Major - The **following major** milestone is for issues/PR that should be worked towards/on but didn't make it into the next major due to timing constraints
* 💔 Backlog - The **backlog** milestone is assigned to all remaining issues

You can always pick a task of any of the milestones and we will help you to get it into the assigned milestone or also an earlier one if time permits. It's just a matter of having an overview and better visibility what we think should be worked on, but it's not exclusive.


### Useful tricks for testing

* Disable camera until reboot: `sudo modprobe -r uvcvideo`
* Re-enable camera: `sudo modprobe uvcvideo`
* Send fake-stream (audio and video) in Firefox:
  1. Open `about:config`
  2. Search for `fake`
  3. Toggle `media.navigator.streams.fake` to **true**


## Contribution Guidelines

For more information please see the [guidelines for contributing](https://github.com/nextcloud/spreed/blob/master/.github/contributing.md) to this repository.<|MERGE_RESOLUTION|>--- conflicted
+++ resolved
@@ -56,19 +56,12 @@
 ### How to have the maximum number of participants in a call
 
 To make sure a call can sustain the largest number of participants, make sure that:
-<<<<<<< HEAD
 * each participant has a fast upload and download.
 * each participant has a fast enough system. This means:
-    * on a desktop/laptop system, use a browser like Firefox or Chrome. The WebRTC implementation in other browsers is often sub-par. On a laptop, plug in the power - this often results in better CPU performance.
-    * on mobile device, use the Android/iOS app because mobile browsers will run out of computing power quickly.
-* each participant disables video.
-=======
-* each participant has a fast upload and download
-* each participant has a fast enough system, this means
-    * on a desktop/laptop system, a browser like Firefix or Chrome should be used. The WebRTC implementation in other browsers is often sub-par. On a laptop, the power cord should be plugged in - this often results in better CPU performance.
+    * on a desktop/laptop system, a browser like Firefox or Chrome should be used. The WebRTC implementation in other browsers is often sub-par. On a laptop, the power cord should be plugged in - this often results in better CPU performance.
     * on mobile devices, the Android/iOS apps should be used because mobile browsers will run out of computing power quickly.
-* all participants disable their video streams
->>>>>>> aa09e1c3
+* all participant disables their video streams.
+
 
 With this setup, 20 users should be possible in a typical setup.
 
