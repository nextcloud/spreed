--- conflicted
+++ resolved
@@ -1,8 +1,6 @@
 # Changelog
 All notable changes to this project will be documented in this file.
 
-<<<<<<< HEAD
-=======
 ## 12.2.0 – 2021-09-17
 
 ### Added
@@ -21,7 +19,6 @@
 - Disable recording voice messages on readonly conversations
   [#6182](https://github.com/nextcloud/spreed/pull/6182)
 
->>>>>>> 6435560f
 ## 12.1.2 – 2021-09-17
 
 ### Fixed
